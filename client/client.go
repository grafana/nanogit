--- conflicted
+++ resolved
@@ -30,13 +30,9 @@
 	CreateRef(ctx context.Context, ref Ref) error
 	UpdateRef(ctx context.Context, ref Ref) error
 	DeleteRef(ctx context.Context, refName string) error
-<<<<<<< HEAD
-
 	// Blob operations
 	// TODO: should I use "protocol.Hash" instead of string?
 	GetBlob(ctx context.Context, hash string) ([]byte, error)
-=======
->>>>>>> fde3007d
 }
 
 // Option is a function that configures a Client.
